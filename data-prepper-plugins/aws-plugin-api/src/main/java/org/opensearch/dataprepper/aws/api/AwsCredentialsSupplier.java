/*
 * Copyright OpenSearch Contributors
 * SPDX-License-Identifier: Apache-2.0
 */

package org.opensearch.dataprepper.aws.api;

import software.amazon.awssdk.auth.credentials.AwsCredentialsProvider;
import software.amazon.awssdk.regions.Region;

import java.util.Optional;
import java.util.Map;

/**
 * An interface available to plugins via the AWS Plugin Extension which supplies
 * AWS credentials.
 */
public interface AwsCredentialsSupplier {
    /**
     * Gets an AWS SDK {@link AwsCredentialsProvider} which consumers can use within
     * AWS SDK clients.
     * @param options The {@link AwsCredentialsOptions} defining the credentials.
     * @return An {@link AwsCredentialsProvider} to use.
     */
    AwsCredentialsProvider getProvider(AwsCredentialsOptions options);

    /**
     * Gets the default region if it is configured. Otherwise returns null
     * @return Default {@link Region}
     */
    Optional<Region> getDefaultRegion();

    /**
<<<<<<< HEAD
     * Gets the default       if configured. Otherwise returns empty Optional
     * @return Optional containing Map of STS header overrides
     */
    Optional<Map<String, String>> getDefaultStsHeaderOverrides();
=======
     * Gets the default STS role ARN if it is configured. Otherwise returns empty Optional
     * @return Default STS role ARN as String
     */
    Optional<String> getDefaultStsRoleArn();
>>>>>>> 14f53cd5
}<|MERGE_RESOLUTION|>--- conflicted
+++ resolved
@@ -31,15 +31,14 @@
     Optional<Region> getDefaultRegion();
 
     /**
-<<<<<<< HEAD
-     * Gets the default       if configured. Otherwise returns empty Optional
+     * Gets the default STS header overrides if configured. Otherwise returns empty Optional
      * @return Optional containing Map of STS header overrides
      */
     Optional<Map<String, String>> getDefaultStsHeaderOverrides();
-=======
+
+    /**
      * Gets the default STS role ARN if it is configured. Otherwise returns empty Optional
      * @return Default STS role ARN as String
      */
     Optional<String> getDefaultStsRoleArn();
->>>>>>> 14f53cd5
 }