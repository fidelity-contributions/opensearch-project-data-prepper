--- conflicted
+++ resolved
@@ -15,8 +15,6 @@
 import org.elasticsearch.client.indices.CreateIndexRequest;
 import org.elasticsearch.client.indices.PutIndexTemplateRequest;
 
-import org.elasticsearch.common.unit.ByteSizeUnit;
-import org.elasticsearch.common.unit.ByteSizeValue;
 import org.elasticsearch.common.xcontent.LoggingDeprecationHandler;
 import org.elasticsearch.common.xcontent.NamedXContentRegistry;
 import org.elasticsearch.common.xcontent.XContentFactory;
@@ -34,6 +32,7 @@
 import java.util.Collections;
 import java.util.List;
 import java.util.Map;
+import java.util.function.Supplier;
 
 import static com.amazon.situp.plugins.sink.elasticsearch.ConnectionConfiguration.CONNECT_TIMEOUT;
 import static com.amazon.situp.plugins.sink.elasticsearch.ConnectionConfiguration.HOSTS;
@@ -52,6 +51,7 @@
 
   private final ElasticsearchSinkConfiguration esSinkConfig;
   private RestHighLevelClient restHighLevelClient;
+  private Supplier<BulkRequest> bulkRequestSupplier;
 
   public ElasticsearchSink(final PluginSetting pluginSetting) {
     this.esSinkConfig = readESConfig(pluginSetting);
@@ -122,47 +122,6 @@
       createIndexTemplate();
     }
     checkAndCreateIndex();
-<<<<<<< HEAD
-    bulkProcessor = initBulkProcessor(restHighLevelClient);
-  }
-
-  private BulkProcessor initBulkProcessor(RestHighLevelClient client) {
-    BulkProcessor.Listener listener = new BulkProcessor.Listener() {
-      @Override
-      public void beforeBulk(long executionId, BulkRequest request) {
-
-      }
-
-      @Override
-      public void afterBulk(long executionId, BulkRequest request,
-                            BulkResponse response) {
-        if (response.hasFailures()) {
-          for (BulkItemResponse bulkItemResponse : response) {
-            if (bulkItemResponse.isFailed()) {
-              BulkItemResponse.Failure failure =
-                      bulkItemResponse.getFailure();
-              LOG.warn("Document [{}] has failure: {}", bulkItemResponse.getId(), failure);
-            }
-          }
-        }
-      }
-
-      @Override
-      public void afterBulk(long executionId, BulkRequest request,
-                            Throwable failure) {
-        LOG.error(failure.getMessage(), failure);
-      }
-    };
-
-    // TODO: customize retry backoff, concurrency settings, etc.
-    return BulkProcessor.builder(
-            (request, bulkListener) -> client.bulkAsync(
-                    request, RequestOptions.DEFAULT, bulkListener), listener)
-            .setGlobalIndex(esSinkConfig.getIndexConfiguration().getIndexAlias())
-            .setBulkSize(new ByteSizeValue(esSinkConfig.getIndexConfiguration().getBatchSize(), ByteSizeUnit.BYTES))
-            .build();
-=======
->>>>>>> 6b9362dc
   }
 
   @Override
