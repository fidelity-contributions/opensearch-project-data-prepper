--- conflicted
+++ resolved
@@ -13,11 +13,7 @@
 
 }
 dependencies {
-<<<<<<< HEAD
-    implementation "io.micrometer:micrometer-core:1.6.6"
-=======
     implementation "io.micrometer:micrometer-core:1.7.2"
->>>>>>> 88e0236d
 
     testImplementation "org.hamcrest:hamcrest:2.2"
 }
